import React, { useState, useEffect } from 'react';
import { 
  Card, Button, Tag, Progress, Space, message, Spin, Empty, 
  Input, Radio, Tabs, Typography, Pagination, Collapse, Badge,
  Divider, Row, Col, Tooltip, Alert
} from 'antd';
import { 
  ArrowLeftOutlined, DownloadOutlined, CheckOutlined, CloseOutlined, 
  FileTextOutlined, ExclamationCircleOutlined, BulbOutlined,
  ThunderboltOutlined, UserOutlined, QuestionCircleOutlined,
  HistoryOutlined, RobotOutlined, InfoCircleOutlined, SwapOutlined,
  EnvironmentOutlined, EditOutlined
} from '@ant-design/icons';
import { useParams, useNavigate } from 'react-router-dom';
import { taskAPI } from '../api';
import { TaskDetail as TaskDetailType, Issue, AIOutput } from '../types';
import TaskLogs from '../components/TaskLogs';
import { formatInputText, formatJSON, decodeUnicode, isLikelyJSON } from '../utils/textFormatter';
import './TaskDetailEnhanced.css';

const { Text, Paragraph, Title } = Typography;
const { Panel } = Collapse;
const { TextArea } = Input;

// 扩展Issue类型以包含新字段
interface EnhancedIssue extends Issue {
  original_text?: string;
  user_impact?: string;
  reasoning?: string;
  context?: string;
}

interface EnhancedTaskDetail extends TaskDetailType {
  issues: EnhancedIssue[];
}

const TaskDetailEnhanced: React.FC = () => {
  const { id } = useParams<{ id: string }>();
  const navigate = useNavigate();
  const [taskDetail, setTaskDetail] = useState<EnhancedTaskDetail | null>(null);
  const [loading, setLoading] = useState(true);
  const [feedbackLoading, setFeedbackLoading] = useState<{ [key: number]: boolean }>({});
  const [aiOutputs, setAiOutputs] = useState<AIOutput[]>([]);
  const [aiOutputsLoading, setAiOutputsLoading] = useState(false);
  
  // 分页相关状态
  const [currentPage, setCurrentPage] = useState(1);
  const [pageSize, setPageSize] = useState(10);
  const [expandedIssues, setExpandedIssues] = useState<Set<number>>(new Set());
  const [expandedSections, setExpandedSections] = useState<{ [key: number]: Set<string> }>({});
  const [expandedComments, setExpandedComments] = useState<Set<number>>(new Set());
  const [severityFilter, setSeverityFilter] = useState<string>('all');
  const [statusFilter, setStatusFilter] = useState<string>('all');

  const loadTaskDetail = async () => {
    if (!id) return;
    
    try {
      const data = await taskAPI.getTaskDetail(parseInt(id));
      setTaskDetail(data as EnhancedTaskDetail);
    } catch (error) {
      message.error('加载任务详情失败');
    }
    setLoading(false);
  };

  const loadAIOutputs = async () => {
    if (!id) return;
    
    setAiOutputsLoading(true);
    try {
      const outputs = await taskAPI.getTaskAIOutputs(parseInt(id));
      setAiOutputs(outputs);
    } catch (error) {
      message.error('加载AI输出失败');
      console.error(error);
    } finally {
      setAiOutputsLoading(false);
    }
  };

  useEffect(() => {
    loadTaskDetail();
    loadAIOutputs(); // 加载AI输出
    // 如果任务还在处理中，定期刷新
    const interval = setInterval(() => {
      if (taskDetail?.task.status === 'processing' || taskDetail?.task.status === 'pending') {
        loadTaskDetail();
        loadAIOutputs(); // 刷新AI输出
      }
    }, 3000);
    return () => clearInterval(interval);
  }, [id, taskDetail?.task.status]);

  const handleFeedback = async (issueId: number, feedbackType: 'accept' | 'reject', comment?: string) => {
    setFeedbackLoading({ ...feedbackLoading, [issueId]: true });
    try {
      await taskAPI.submitFeedback(issueId, feedbackType, comment);
      message.success('反馈已提交');
      loadTaskDetail();
    } catch (error) {
      message.error('提交反馈失败');
    }
    setFeedbackLoading({ ...feedbackLoading, [issueId]: false });
  };

  const handleDownloadReport = async () => {
    if (!taskDetail) return;
    
    try {
      await taskAPI.downloadReport(taskDetail.task.id);
      message.success('报告下载成功');
    } catch (error) {
      message.error('下载报告失败');
    }
  };

  const getStatusTag = (status: string) => {
    const statusMap: { [key: string]: { color: string; text: string } } = {
      pending: { color: 'default', text: '等待中' },
      processing: { color: 'processing', text: '处理中' },
      completed: { color: 'success', text: '已完成' },
      failed: { color: 'error', text: '失败' },
    };
    const config = statusMap[status] || statusMap.pending;
    return <Tag color={config.color}>{config.text}</Tag>;
  };

  const getSeverityBadge = (severity: string) => {
    const severityMap: { [key: string]: { color: string; icon: React.ReactNode; tagColor: string } } = {
      '致命': { color: 'red', icon: <ExclamationCircleOutlined />, tagColor: 'error' },
      '严重': { color: 'orange', icon: <ExclamationCircleOutlined />, tagColor: 'warning' },
      '一般': { color: 'blue', icon: <QuestionCircleOutlined />, tagColor: 'processing' },
      '提示': { color: 'green', icon: <BulbOutlined />, tagColor: 'success' }
    };
    const config = severityMap[severity] || severityMap['一般'];
    return (
      <Tag color={config.tagColor} icon={config.icon}>
        {severity}
      </Tag>
    );
  };

  const toggleIssueExpanded = (issueId: number) => {
    const newExpanded = new Set(expandedIssues);
    if (newExpanded.has(issueId)) {
      newExpanded.delete(issueId);
    } else {
      newExpanded.add(issueId);
    }
    setExpandedIssues(newExpanded);
  };

  const toggleSection = (issueId: number, section: string) => {
    setExpandedSections(prev => {
      const current = prev[issueId] || new Set();
      const newSet = new Set(current);
      if (newSet.has(section)) {
        newSet.delete(section);
      } else {
        newSet.add(section);
      }
      return { ...prev, [issueId]: newSet };
    });
  };

  const toggleComment = (issueId: number) => {
    const newExpanded = new Set(expandedComments);
    if (newExpanded.has(issueId)) {
      newExpanded.delete(issueId);
    } else {
      newExpanded.add(issueId);
    }
    setExpandedComments(newExpanded);
  };

  if (loading) {
    return (
      <div style={{ textAlign: 'center', padding: 50 }}>
        <Spin size="large" />
      </div>
    );
  }

  if (!taskDetail) {
    return <Empty description="任务不存在" />;
  }

  const { task, issues } = taskDetail;
  
  // 过滤处理
  const filteredIssues = issues.filter(issue => {
    // 级别过滤
    if (severityFilter !== 'all' && issue.severity !== severityFilter) {
      return false;
    }
    // 状态过滤
    if (statusFilter === 'accepted' && issue.feedback_type !== 'accept') {
      return false;
    }
    if (statusFilter === 'rejected' && issue.feedback_type !== 'reject') {
      return false;
    }
    if (statusFilter === 'pending' && issue.feedback_type) {
      return false;
    }
    return true;
  });

  // 分页处理
  const totalIssues = issues.length;
  const filteredCount = filteredIssues.length;
  const startIndex = (currentPage - 1) * pageSize;
  const endIndex = startIndex + pageSize;
  const paginatedIssues = filteredIssues.slice(startIndex, endIndex);

  // 统计信息
  const processedCount = issues.filter(i => i.feedback_type).length;
  const acceptedCount = issues.filter(i => i.feedback_type === 'accept').length;
  const severityCounts = {
    '致命': issues.filter(i => i.severity === '致命').length,
    '严重': issues.filter(i => i.severity === '严重').length,
    '一般': issues.filter(i => i.severity === '一般').length,
    '提示': issues.filter(i => i.severity === '提示').length
  };

  return (
    <div className="task-detail-enhanced" style={{ maxWidth: '100%', padding: '0 24px' }}>
      {/* Enhanced Task Detail Page v3 - Compact Layout */}
      <Card
        className="main-card"
        title={
          <Space>
            <Button icon={<ArrowLeftOutlined />} onClick={() => navigate('/')}>
              返回列表
            </Button>
            <span className="task-title">{task.title}</span>
          </Space>
        }
        extra={
          task.status === 'completed' && (
            <Button type="primary" icon={<DownloadOutlined />} onClick={handleDownloadReport}>
              下载报告
            </Button>
          )
        }
      >
        {/* 任务基本信息 */}
        <Card className="info-card" size="small" title="任务信息">
          <Row gutter={[16, 16]}>
            <Col span={8}>
              <Text type="secondary">文件名</Text>
              <div>{task.file_name}</div>
            </Col>
            <Col span={5}>
              <Text type="secondary">状态</Text>
              <div>{getStatusTag(task.status)}</div>
            </Col>
            <Col span={7}>
              <Text type="secondary">进度</Text>
              <Progress percent={Math.round(task.progress)} size="small" />
            </Col>
            <Col span={4}>
              <Text type="secondary">文件类型</Text>
              <div><Tag>{task.file_type?.toUpperCase() || 'UNKNOWN'}</Tag></div>
            </Col>
          </Row>
        </Card>

        {/* 标签页 */}
        <Tabs defaultActiveKey={task.status === 'processing' ? 'logs' : 'issues'}>
          {/* 问题列表标签页 */}
          <Tabs.TabPane 
            tab={
              <Space>
                <FileTextOutlined />
                <span>检测问题 ({totalIssues})</span>
              </Space>
            } 
            key="issues"
          >
            {task.status === 'completed' && (
              <>
                {totalIssues === 0 ? (
                  <Empty description="未发现任何问题" />
                ) : (
                  <>
                    {/* 筛选器 */}
                    <Card className="filter-card" size="small" style={{ marginBottom: 16 }}>
                      <Space size={16} wrap>
                        <Space size={8}>
                          <Text strong>问题级别:</Text>
                          <Radio.Group 
                            value={severityFilter} 
                            onChange={(e) => {
                              setSeverityFilter(e.target.value);
                              setCurrentPage(1);
                            }}
                            size="small"
                          >
                            <Radio.Button value="all">全部</Radio.Button>
                            <Radio.Button value="致命">
                              <Tag color="error">致命 ({issues.filter(i => i.severity === '致命').length})</Tag>
                            </Radio.Button>
                            <Radio.Button value="严重">
                              <Tag color="warning">严重 ({issues.filter(i => i.severity === '严重').length})</Tag>
                            </Radio.Button>
                            <Radio.Button value="一般">
                              <Tag color="processing">一般 ({issues.filter(i => i.severity === '一般').length})</Tag>
                            </Radio.Button>
                            <Radio.Button value="提示">
                              <Tag color="success">提示 ({issues.filter(i => i.severity === '提示').length})</Tag>
                            </Radio.Button>
                          </Radio.Group>
                        </Space>
                        <Divider type="vertical" />
                        <Space size={8}>
                          <Text strong>处理状态:</Text>
                          <Radio.Group 
                            value={statusFilter} 
                            onChange={(e) => {
                              setStatusFilter(e.target.value);
                              setCurrentPage(1);
                            }}
                            size="small"
                          >
                            <Radio.Button value="all">全部 ({totalIssues})</Radio.Button>
                            <Radio.Button value="accepted">
                              <CheckOutlined style={{ color: '#52c41a' }} /> 已接受 ({acceptedCount})
                            </Radio.Button>
                            <Radio.Button value="rejected">
                              <CloseOutlined style={{ color: '#ff4d4f' }} /> 已拒绝 ({processedCount - acceptedCount})
                            </Radio.Button>
                            <Radio.Button value="pending">
                              <QuestionCircleOutlined /> 未处理 ({totalIssues - processedCount})
                            </Radio.Button>
                          </Radio.Group>
                        </Space>
                        {filteredCount < totalIssues && (
                          <Tag color="blue">显示 {filteredCount}/{totalIssues} 个问题</Tag>
                        )}
                      </Space>
                    </Card>

                    {/* 问题统计 - 改进版 */}
                    <Card className="statistics-card" size="small" style={{ marginBottom: 16 }}>
                      <Row gutter={24}>
                        <Col span={8}>
                          <div className="stat-section">
                            <Text type="secondary">处理进度</Text>
                            <Progress 
                              percent={Math.round((processedCount / totalIssues) * 100)} 
                              status="active"
                              strokeColor="#1890ff"
                            />
                            <div className="stat-detail">
                              <Text>已处理: {processedCount}/{totalIssues}</Text>
                              <Text type="success"> | 已接受: {acceptedCount}</Text>
                            </div>
                          </div>
                        </Col>

                        <Col span={8}>
                          <div className="stat-section">
                            <Text type="secondary">接受率</Text>
                            <div className="acceptance-rate">
                              <Progress 
                                type="circle" 
                                percent={processedCount ? Math.round((acceptedCount / processedCount) * 100) : 0}
                                width={80}
                                strokeColor={{
                                  '0%': '#52c41a',
                                  '100%': '#87d068',
                                }}
                              />
                              <div className="rate-detail">
                                <Text>接受: {acceptedCount}</Text>
                                <br />
                                <Text>拒绝: {processedCount - acceptedCount}</Text>
                              </div>
                            </div>
                          </div>
                        </Col>
                      </Row>
                    </Card>

                    {/* 问题列表 */}
                    <div className="issues-list">
                      {paginatedIssues.map((issue) => (
                        <Card 
                          key={issue.id} 
                          className={`issue-card issue-severity-${issue.severity.toLowerCase()}`}
                          size="small"
                        >
<<<<<<< HEAD
                          {/* 问题标题栏 - 新布局 */}
                          <div className="issue-header-new">
                            <div className="issue-title">
                              <span className="issue-number">#{startIndex + paginatedIssues.indexOf(issue) + 1}</span>
                              <Text className="issue-desc">{issue.description}</Text>
=======
                          {/* 第一行：问题编号 + 级别 + 错误类型 + 问题描述 + 状态 */}
                          <div className="issue-header-compact">
                            <div className="issue-main-info">
                              <Space size={12} align="center">
                                <span className="issue-number">#{startIndex + paginatedIssues.indexOf(issue) + 1}</span>
                                {getSeverityBadge(issue.severity, false)}
                                <Tag color="blue" className="issue-type-tag">[{issue.issue_type}]</Tag>
                                <Text 
                                  className="issue-description" 
                                  ellipsis={{ tooltip: decodeUnicode(issue.description) }}
                                  style={{ fontWeight: '500', color: '#262626', flex: 1 }}
                                >
                                  {decodeUnicode(issue.description)}
                                </Text>
                              </Space>
>>>>>>> c7ffad32
                            </div>
                            <Space className="issue-tags" size={6}>
                              {getSeverityBadge(issue.severity)}
                              <Tag color="blue">{issue.issue_type}</Tag>
                              {issue.feedback_type ? (
                                <Tag icon={issue.feedback_type === 'accept' ? <CheckOutlined /> : <CloseOutlined />} 
                                     color={issue.feedback_type === 'accept' ? 'success' : 'error'}>
                                  {issue.feedback_type === 'accept' ? '已接受' : '已拒绝'}
                                </Tag>
                              ) : (
                                <Tag color="default">待处理</Tag>
                              )}
                            </Space>
                          </div>

<<<<<<< HEAD
                          {/* 对比展示区 - 原文 vs 改进建议 */}
                          <div className="issue-comparison">
                            <Row gutter={16}>
                              <Col span={12}>
                                <div className="comparison-section original">
                                  <div className="comparison-header">
                                    <FileTextOutlined style={{ color: '#ff4d4f' }} />
                                    <Text strong> 原文内容</Text>
                                  </div>
                                  <div className="comparison-content">
                                    {issue.original_text || '未提供原文'}
                                  </div>
                                </div>
                              </Col>
                              <Col span={12}>
                                <div className="comparison-section suggestion">
                                  <div className="comparison-header">
                                    <EditOutlined style={{ color: '#52c41a' }} />
                                    <Text strong> 改进建议</Text>
                                  </div>
                                  <div className="comparison-content">
                                    {issue.suggestion || '未提供建议'}
                                  </div>
                                </div>
                              </Col>
                            </Row>
                          </div>

                          {/* 更多信息 - 默认折叠 */}
                          {(issue.location || issue.reasoning || issue.user_impact || issue.context) && (
                              <Collapse 
                                ghost 
                                className="more-info-collapse"
                                activeKey={expandedSections[issue.id]?.has('moreInfo') ? ['moreInfo'] : []}
                                onChange={() => toggleSection(issue.id, 'moreInfo')}
                              >
                                <Panel
                                  header={
                                    <Space size={4}>
                                      <InfoCircleOutlined style={{ color: '#1890ff' }} />
                                      <Text>更多信息</Text>
                                    </Space>
                                  }
                                  key="moreInfo"
                                >
                                  <div className="more-info-content">
                                    {issue.location && (
                                      <div className="info-item">
                                        <EnvironmentOutlined style={{ color: '#8c8c8c' }} />
                                        <Text strong> 章节位置：</Text>
                                        <Text>{issue.location}</Text>
                                      </div>
                                    )}
                                    {issue.reasoning && (
                                      <div className="info-item">
                                        <ThunderboltOutlined style={{ color: '#1890ff' }} />
                                        <Text strong> 判定原因：</Text>
                                        <Text>{issue.reasoning}</Text>
                                      </div>
                                    )}
                                    {issue.user_impact && (
                                      <div className="info-item">
                                        <UserOutlined style={{ color: '#faad14' }} />
                                        <Text strong> 用户影响：</Text>
                                        <Text>{issue.user_impact}</Text>
                                      </div>
                                    )}
                                    {issue.context && (
                                      <div className="info-item">
                                        <FileTextOutlined style={{ color: '#722ed1' }} />
                                        <Text strong> 上下文环境：</Text>
                                        <Text>{issue.context}</Text>
                                      </div>
                                    )}
                                  </div>
                                </Panel>
                              </Collapse>
                            )}
=======
                          {/* 第二行：原文内容（单行显示） */}
                          {issue.original_text && (
                            <div className="issue-content-row">
                              <div className="content-section original">
                                <Text style={{ fontSize: 13, lineHeight: 1.5, color: '#595959' }}>
                                  <FileTextOutlined style={{ color: '#ff7875', marginRight: 6 }} />
                                  <Text strong style={{ color: '#ff7875', marginRight: 8 }}>原文内容：</Text>
                                  {decodeUnicode(issue.original_text)}
                                </Text>
                              </div>
                            </div>
                          )}

                          {/* 第三行：改进建议（单行显示） */}
                          {issue.suggestion && (
                            <div className="issue-content-row">
                              <div className="content-section suggestion">
                                <Text style={{ fontSize: 13, lineHeight: 1.5, color: '#595959' }}>
                                  <EditOutlined style={{ color: '#73d13d', marginRight: 6 }} />
                                  <Text strong style={{ color: '#73d13d', marginRight: 8 }}>改进建议：</Text>
                                  {decodeUnicode(issue.suggestion)}
                                </Text>
                              </div>
                            </div>
                          )}
>>>>>>> c7ffad32

                            {/* 用户反馈区（紧凑布局） */}
                            <div className="feedback-section-compact">
                              <div className="feedback-actions">
                                <Space size={8}>
                                  <UserOutlined style={{ color: '#1890ff' }} />
                                  <Text strong>用户操作：</Text>
                                  <Radio.Group
                                    size="small"
                                    value={issue.feedback_type}
                                    onChange={(e) => handleFeedback(issue.id, e.target.value, issue.feedback_comment)}
                                    disabled={feedbackLoading[issue.id]}
                                  >
                                    <Radio.Button value="accept">
                                      <CheckOutlined /> 接受
                                    </Radio.Button>
                                    <Radio.Button value="reject">
                                      <CloseOutlined /> 拒绝
                                    </Radio.Button>
                                  </Radio.Group>
                                  {issue.feedback_type && (
                                    <Tag color={issue.feedback_type === 'accept' ? 'green' : 'red'}>
                                      {issue.feedback_type === 'accept' ? '已接受' : '已拒绝'}
                                    </Tag>
                                  )}
                                  <Button
                                    type="link"
                                    size="small"
                                    icon={expandedComments.has(issue.id) ? <CloseOutlined /> : <FileTextOutlined />}
                                    onClick={() => toggleComment(issue.id)}
                                  >
                                    {expandedComments.has(issue.id) ? '收起评论' : 
                                     issue.feedback_comment ? '编辑评论' : '添加评论'}
                                  </Button>
                                  {issue.feedback_comment && !expandedComments.has(issue.id) && (
                                    <Tooltip title={issue.feedback_comment}>
                                      <Tag icon={<FileTextOutlined />} color="blue">已评论</Tag>
                                    </Tooltip>
                                  )}
                                </Space>
                              </div>
                              
                              {/* 评论输入框（可展开） */}
                              {expandedComments.has(issue.id) && (
                                <div className="feedback-comment-area">
                                  <TextArea
                                    placeholder="请输入反馈意见..."
                                    rows={2}
                                    size="small"
                                    value={issue.feedback_comment || ''}
                                    onChange={(e) => {
                                      const newIssues = [...issues];
                                      const idx = newIssues.findIndex(i => i.id === issue.id);
                                      if (idx >= 0) {
                                        newIssues[idx].feedback_comment = e.target.value;
                                        setTaskDetail({ ...taskDetail, issues: newIssues });
                                      }
                                    }}
                                    onBlur={(e) => {
                                      if (issue.feedback_type && e.target.value) {
                                        handleFeedback(issue.id, issue.feedback_type, e.target.value);
                                      }
                                    }}
                                  />
<<<<<<< HEAD
                                  <div className="comment-actions">
                                    <Space size={4}>
                                      <Button 
                                        size="small" 
                                        type="primary"
                                        onClick={() => {
                                          if (issue.feedback_type) {
                                            handleFeedback(issue.id, issue.feedback_type, issue.feedback_comment);
                                            toggleComment(issue.id);
=======
                                  {issue.satisfaction_rating && (
                                    <Text style={{ fontSize: 11, color: '#8c8c8c' }}>
                                      {issue.satisfaction_rating}星
                                    </Text>
                                  )}
                                </Space>
                              </div>
                            </div>
                          </div>

                          {/* 详情信息 - 默认折叠 */}
                          <div className="details-section">
                            <Collapse 
                              ghost 
                              className="details-collapse"
                              activeKey={expandedSections[issue.id]?.has('details') ? ['details'] : []}
                              onChange={() => toggleSection(issue.id, 'details')}
                            >
                              <Panel
                                header={
                                  <Space size={4}>
                                    <InfoCircleOutlined style={{ color: '#1890ff' }} />
                                    <Text>详细信息</Text>
                                  </Space>
                                }
                                key="details"
                              >
                                {/* 原文对比展示 */}
                                {(issue.original_text || issue.suggestion) && (
                                  <div className="comparison-section">
                                    <Row gutter={16}>
                                      <Col span={12}>
                                        <div className="comparison-box">
                                          <div className="comparison-header">
                                            <FileTextOutlined style={{ color: '#ff4d4f' }} />
                                            <Text strong> 原文内容</Text>
                                          </div>
                                          <div className="comparison-content">
                                            {issue.original_text ? decodeUnicode(issue.original_text) : '未提供原文'}
                                          </div>
                                        </div>
                                      </Col>
                                      <Col span={12}>
                                        <div className="comparison-box">
                                          <div className="comparison-header">
                                            <EditOutlined style={{ color: '#52c41a' }} />
                                            <Text strong> 改进建议</Text>
                                          </div>
                                          <div className="comparison-content">
                                            {issue.suggestion ? decodeUnicode(issue.suggestion) : '未提供建议'}
                                          </div>
                                        </div>
                                      </Col>
                                    </Row>
                                  </div>
                                )}

                                {/* 详细分析 */}
                                <div className="more-info-content">
                                  {issue.location && (
                                    <div className="info-item">
                                      <EnvironmentOutlined style={{ color: '#8c8c8c' }} />
                                      <Text strong> 章节位置：</Text>
                                      <Text>{issue.location}</Text>
                                    </div>
                                  )}
                                  {issue.reasoning && (
                                    <div className="info-item">
                                      <ThunderboltOutlined style={{ color: '#1890ff' }} />
                                      <Text strong> 判定原因：</Text>
                                      <Text>{decodeUnicode(issue.reasoning)}</Text>
                                    </div>
                                  )}
                                  {issue.user_impact && (
                                    <div className="info-item">
                                      <UserOutlined style={{ color: '#faad14' }} />
                                      <Text strong> 用户影响：</Text>
                                      <Text>{decodeUnicode(issue.user_impact)}</Text>
                                    </div>
                                  )}
                                  {issue.context && (
                                    <div className="info-item">
                                      <FileTextOutlined style={{ color: '#722ed1' }} />
                                      <Text strong> 上下文环境：</Text>
                                      <Text>{decodeUnicode(issue.context)}</Text>
                                    </div>
                                  )}
                                </div>
                              </Panel>
                            </Collapse>
                          </div>

                          {/* 评论输入区（可展开） */}
                          {expandedComments.has(issue.id) && (
                            <div className="comment-section">
                              <div className="comment-input-area">
                                <div className="comment-header">
                                  <UserOutlined style={{ color: '#1890ff' }} />
                                  <Text strong> 添加评论</Text>
                                </div>
                                <TextArea
                                  placeholder="请输入反馈意见..."
                                  rows={3}
                                  value={issue.feedback_comment || ''}
                                  onChange={(e) => {
                                    const newIssues = [...issues];
                                    const idx = newIssues.findIndex(i => i.id === issue.id);
                                    if (idx >= 0) {
                                      newIssues[idx].feedback_comment = e.target.value;
                                      setTaskDetail({ ...taskDetail, issues: newIssues });
                                    }
                                  }}
                                  className="comment-textarea"
                                />
                                <div className="comment-actions">
                                  <Space size={8}>
                                    <Dropdown
                                      trigger={['click']}
                                      menu={{
                                        items: [
                                          { key: '1', label: '同意此建议' },
                                          { key: '2', label: '不适用于当前文档' },
                                          { key: '3', label: '需要进一步确认' },
                                          { key: '4', label: '误报' },
                                          { key: '5', label: '自定义输入...' },
                                        ],
                                        onClick: ({ key }) => {
                                          const templates = [
                                            '同意此建议',
                                            '不适用于当前文档',
                                            '需要进一步确认',
                                            '误报',
                                            ''
                                          ];
                                          const template = templates[parseInt(key) - 1] || '';
                                          
                                          if (template) {
                                            const newIssues = [...issues];
                                            const idx = newIssues.findIndex(i => i.id === issue.id);
                                            if (idx >= 0) {
                                              newIssues[idx].feedback_comment = template;
                                              setTaskDetail({ ...taskDetail, issues: newIssues });
                                            }
>>>>>>> c7ffad32
                                          }
                                        }}
                                      >
                                        保存
                                      </Button>
                                      <Button 
                                        size="small"
                                        onClick={() => toggleComment(issue.id)}
                                      >
                                        取消
                                      </Button>
                                    </Space>
                                  </div>
                                </div>
                              )}
                            </div>
                        </Card>
                      ))}
                    </div>

                    {/* 分页器 */}
                    <div className="pagination-container">
                      <Pagination
                        current={currentPage}
                        pageSize={pageSize}
                        total={filteredCount}
                        onChange={setCurrentPage}
                        onShowSizeChange={(_, size) => {
                          setPageSize(size);
                          setCurrentPage(1);
                        }}
                        showSizeChanger
                        showQuickJumper
                        showTotal={(total) => `筛选后 ${total} 个问题`}
                        pageSizeOptions={['5', '10', '20', '50']}
                      />
                    </div>
                  </>
                )}
              </>
            )}

            {/* 处理中状态 */}
            {(task.status === 'pending' || task.status === 'processing') && (
              <Card>
                <div style={{ textAlign: 'center', padding: 50 }}>
                  <Spin size="large" />
                  <p style={{ marginTop: 16 }}>任务正在处理中，请稍候...</p>
                  <Progress percent={Math.round(task.progress)} />
                </div>
              </Card>
            )}
          </Tabs.TabPane>

          {/* 实时日志标签页 */}
          <Tabs.TabPane 
            tab={
              <Space>
                <HistoryOutlined />
                <span>实时日志</span>
              </Space>
            } 
            key="logs"
          >
            <TaskLogs taskId={id} taskStatus={task.status} />
          </Tabs.TabPane>

          {/* AI输出标签页 */}
          <Tabs.TabPane 
            tab={
              <Space>
                <RobotOutlined />
                <span>AI输出 ({aiOutputs.length})</span>
              </Space>
            } 
            key="ai-outputs"
          >
            {aiOutputsLoading ? (
              <div style={{ textAlign: 'center', padding: 50 }}>
                <Spin size="large" tip="加载AI输出中..." />
              </div>
            ) : aiOutputs.length === 0 ? (
              <Empty description="暂无AI输出记录" />
            ) : (
              <div className="ai-outputs-container">
                {aiOutputs.map((output, index) => (
                  <Card 
                    key={output.id} 
                    className="ai-output-card"
                    style={{ marginBottom: 16 }}
                    title={
                      <Space>
                        <span>#{index + 1}</span>
                        <Tag color="blue">{output.operation_type}</Tag>
                        {output.section_title && (
                          <Text type="secondary">{output.section_title}</Text>
                        )}
                        <Tag color={output.status === 'success' ? 'green' : 'red'}>
                          {output.status === 'success' ? '成功' : '失败'}
                        </Tag>
                      </Space>
                    }
                    extra={
                      <Space>
                        {output.tokens_used && (
                          <Tag>Tokens: {output.tokens_used}</Tag>
                        )}
                        {output.processing_time && (
                          <Tag>耗时: {output.processing_time.toFixed(2)}s</Tag>
                        )}
                      </Space>
                    }
                  >
                    <Collapse ghost>
                      {/* 输入文本 */}
                      <Panel 
                        header={
                          <Space>
                            <FileTextOutlined />
                            <Text strong>输入文本 ({output.input_text.length} 字符)</Text>
                          </Space>
                        } 
                        key="input"
                      >
                        <div style={{ 
                          background: '#f0f2f5', 
                          padding: 12, 
                          borderRadius: 4,
                          maxHeight: 300,
                          overflow: 'auto',
                          whiteSpace: 'pre-wrap',
                          fontFamily: 'monospace',
                          fontSize: 12,
                          lineHeight: '1.6'
                        }}>
                          {formatInputText(output.input_text)}
                        </div>
                      </Panel>

                      {/* 原始输出 */}
                      <Panel 
                        header={
                          <Space>
                            <RobotOutlined />
                            <Text strong>模型原始输出</Text>
                          </Space>
                        } 
                        key="raw"
                      >
                        <div style={{ 
                          background: '#f6ffed', 
                          padding: 12, 
                          borderRadius: 4,
                          maxHeight: 400,
                          overflow: 'auto',
                          whiteSpace: 'pre-wrap',
                          fontFamily: 'monospace',
                          fontSize: 12,
                          lineHeight: '1.6'
                        }}>
                          {isLikelyJSON(output.raw_output) 
                            ? formatJSON(output.raw_output)
                            : decodeUnicode(output.raw_output)
                          }
                        </div>
                      </Panel>

                      {/* 解析后的结构化输出 */}
                      {output.parsed_output && (
                        <Panel 
                          header={
                            <Space>
                              <InfoCircleOutlined />
                              <Text strong>解析后的结构化数据</Text>
                            </Space>
                          } 
                          key="parsed"
                        >
                          <div style={{ 
                            background: '#fff', 
                            padding: 12, 
                            borderRadius: 4,
                            maxHeight: 400,
                            overflow: 'auto'
                          }}>
                            <pre style={{ 
                              margin: 0,
                              fontFamily: 'monospace',
                              fontSize: 12,
                              lineHeight: '1.6'
                            }}>
                              {decodeUnicode(JSON.stringify(output.parsed_output, null, 2))}
                            </pre>
                          </div>
                        </Panel>
                      )}

                      {/* 错误信息 */}
                      {output.error_message && (
                        <Panel 
                          header={
                            <Space>
                              <ExclamationCircleOutlined style={{ color: '#ff4d4f' }} />
                              <Text strong style={{ color: '#ff4d4f' }}>错误信息</Text>
                            </Space>
                          } 
                          key="error"
                        >
                          <Alert 
                            message={decodeUnicode(output.error_message)} 
                            type="error" 
                            showIcon 
                          />
                        </Panel>
                      )}
                    </Collapse>
                  </Card>
                ))}
              </div>
            )}
          </Tabs.TabPane>
        </Tabs>
      </Card>
    </div>
  );
};

export default TaskDetailEnhanced;<|MERGE_RESOLUTION|>--- conflicted
+++ resolved
@@ -392,13 +392,6 @@
                           className={`issue-card issue-severity-${issue.severity.toLowerCase()}`}
                           size="small"
                         >
-<<<<<<< HEAD
-                          {/* 问题标题栏 - 新布局 */}
-                          <div className="issue-header-new">
-                            <div className="issue-title">
-                              <span className="issue-number">#{startIndex + paginatedIssues.indexOf(issue) + 1}</span>
-                              <Text className="issue-desc">{issue.description}</Text>
-=======
                           {/* 第一行：问题编号 + 级别 + 错误类型 + 问题描述 + 状态 */}
                           <div className="issue-header-compact">
                             <div className="issue-main-info">
@@ -414,7 +407,6 @@
                                   {decodeUnicode(issue.description)}
                                 </Text>
                               </Space>
->>>>>>> c7ffad32
                             </div>
                             <Space className="issue-tags" size={6}>
                               {getSeverityBadge(issue.severity)}
@@ -430,86 +422,6 @@
                             </Space>
                           </div>
 
-<<<<<<< HEAD
-                          {/* 对比展示区 - 原文 vs 改进建议 */}
-                          <div className="issue-comparison">
-                            <Row gutter={16}>
-                              <Col span={12}>
-                                <div className="comparison-section original">
-                                  <div className="comparison-header">
-                                    <FileTextOutlined style={{ color: '#ff4d4f' }} />
-                                    <Text strong> 原文内容</Text>
-                                  </div>
-                                  <div className="comparison-content">
-                                    {issue.original_text || '未提供原文'}
-                                  </div>
-                                </div>
-                              </Col>
-                              <Col span={12}>
-                                <div className="comparison-section suggestion">
-                                  <div className="comparison-header">
-                                    <EditOutlined style={{ color: '#52c41a' }} />
-                                    <Text strong> 改进建议</Text>
-                                  </div>
-                                  <div className="comparison-content">
-                                    {issue.suggestion || '未提供建议'}
-                                  </div>
-                                </div>
-                              </Col>
-                            </Row>
-                          </div>
-
-                          {/* 更多信息 - 默认折叠 */}
-                          {(issue.location || issue.reasoning || issue.user_impact || issue.context) && (
-                              <Collapse 
-                                ghost 
-                                className="more-info-collapse"
-                                activeKey={expandedSections[issue.id]?.has('moreInfo') ? ['moreInfo'] : []}
-                                onChange={() => toggleSection(issue.id, 'moreInfo')}
-                              >
-                                <Panel
-                                  header={
-                                    <Space size={4}>
-                                      <InfoCircleOutlined style={{ color: '#1890ff' }} />
-                                      <Text>更多信息</Text>
-                                    </Space>
-                                  }
-                                  key="moreInfo"
-                                >
-                                  <div className="more-info-content">
-                                    {issue.location && (
-                                      <div className="info-item">
-                                        <EnvironmentOutlined style={{ color: '#8c8c8c' }} />
-                                        <Text strong> 章节位置：</Text>
-                                        <Text>{issue.location}</Text>
-                                      </div>
-                                    )}
-                                    {issue.reasoning && (
-                                      <div className="info-item">
-                                        <ThunderboltOutlined style={{ color: '#1890ff' }} />
-                                        <Text strong> 判定原因：</Text>
-                                        <Text>{issue.reasoning}</Text>
-                                      </div>
-                                    )}
-                                    {issue.user_impact && (
-                                      <div className="info-item">
-                                        <UserOutlined style={{ color: '#faad14' }} />
-                                        <Text strong> 用户影响：</Text>
-                                        <Text>{issue.user_impact}</Text>
-                                      </div>
-                                    )}
-                                    {issue.context && (
-                                      <div className="info-item">
-                                        <FileTextOutlined style={{ color: '#722ed1' }} />
-                                        <Text strong> 上下文环境：</Text>
-                                        <Text>{issue.context}</Text>
-                                      </div>
-                                    )}
-                                  </div>
-                                </Panel>
-                              </Collapse>
-                            )}
-=======
                           {/* 第二行：原文内容（单行显示） */}
                           {issue.original_text && (
                             <div className="issue-content-row">
@@ -535,7 +447,6 @@
                               </div>
                             </div>
                           )}
->>>>>>> c7ffad32
 
                             {/* 用户反馈区（紧凑布局） */}
                             <div className="feedback-section-compact">
@@ -600,17 +511,6 @@
                                       }
                                     }}
                                   />
-<<<<<<< HEAD
-                                  <div className="comment-actions">
-                                    <Space size={4}>
-                                      <Button 
-                                        size="small" 
-                                        type="primary"
-                                        onClick={() => {
-                                          if (issue.feedback_type) {
-                                            handleFeedback(issue.id, issue.feedback_type, issue.feedback_comment);
-                                            toggleComment(issue.id);
-=======
                                   {issue.satisfaction_rating && (
                                     <Text style={{ fontSize: 11, color: '#8c8c8c' }}>
                                       {issue.satisfaction_rating}星
@@ -754,7 +654,6 @@
                                               newIssues[idx].feedback_comment = template;
                                               setTaskDetail({ ...taskDetail, issues: newIssues });
                                             }
->>>>>>> c7ffad32
                                           }
                                         }}
                                       >
