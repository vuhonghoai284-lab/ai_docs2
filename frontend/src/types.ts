--- conflicted
+++ resolved
@@ -14,15 +14,12 @@
   created_at: string;
   completed_at?: string;
   error_message?: string;
-<<<<<<< HEAD
-=======
   created_by?: string; // 新增：创建人ID
   created_by_name?: string; // 新增：创建人名称
   created_by_type?: string; // 新增：创建人类型
   user_id?: number; // 新增：用户ID
   file_id?: number; // 新增：文件ID
   ai_model_id?: number; // 新增：AI模型ID
->>>>>>> c7ffad32
 }
 
 export interface Issue {
