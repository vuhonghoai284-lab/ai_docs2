--- conflicted
+++ resolved
@@ -25,49 +25,6 @@
 # 创建数据库表
 Base.metadata.create_all(bind=engine)
 
-<<<<<<< HEAD
-# 创建FastAPI应用
-app = FastAPI(
-    title="AI文档测试系统API",
-    description="基于AI的文档质量检测系统后端API",
-    version="2.0.0",
-    debug=settings.server_config.get('debug', False)
-)
-
-# 配置CORS
-app.add_middleware(
-    CORSMiddleware,
-    allow_origins=settings.cors_origins,
-    allow_credentials=True,
-    allow_methods=["*"],
-    allow_headers=["*"],
-)
-
-
-@app.get("/")
-def root():
-    """根路径"""
-    mode = "测试模式" if settings.is_test_mode else "生产模式"
-    return {
-        "message": "AI文档测试系统后端API v2.0",
-        "mode": mode,
-        "test_mode": settings.is_test_mode
-    }
-
-
-@app.get("/api/models", response_model=ModelsResponse)
-def get_models():
-    """获取可用模型列表"""
-    models = []
-    for idx, model in enumerate(settings.ai_models):
-        models.append(ModelInfo(
-            index=idx,
-            label=model.get('label', f'Model {idx}'),
-            description=model.get('description', ''),
-            provider=model.get('provider', 'unknown'),
-            is_default=(idx == settings.default_model_index)
-        ))
-=======
 def create_app() -> FastAPI:
     """创建并配置FastAPI应用"""
     app = FastAPI(
@@ -97,7 +54,50 @@
                 cors_origins.append(origin)
     
     print(f"🌐 CORS允许的源: {cors_origins}")
->>>>>>> c7ffad32
+    
+    app.add_middleware(
+        CORSMiddleware,
+        allow_origins=cors_origins,
+        allow_credentials=True,
+        allow_methods=["*"],
+        allow_headers=["*"],
+    )
+    
+    return app
+
+# 配置CORS
+app.add_middleware(
+    CORSMiddleware,
+    allow_origins=settings.cors_origins,
+    allow_credentials=True,
+    allow_methods=["*"],
+    allow_headers=["*"],
+)
+
+
+@app.get("/")
+def root():
+    """根路径"""
+    mode = "测试模式" if settings.is_test_mode else "生产模式"
+    return {
+        "message": "AI文档测试系统后端API v2.0",
+        "mode": mode,
+        "test_mode": settings.is_test_mode
+    }
+
+
+@app.get("/api/models", response_model=ModelsResponse)
+def get_models():
+    """获取可用模型列表"""
+    models = []
+    for idx, model in enumerate(settings.ai_models):
+        models.append(ModelInfo(
+            index=idx,
+            label=model.get('label', f'Model {idx}'),
+            description=model.get('description', ''),
+            provider=model.get('provider', 'unknown'),
+            is_default=(idx == settings.default_model_index)
+        ))
     
     return ModelsResponse(
         models=models,
@@ -204,7 +204,6 @@
             websocket
         )
         
-<<<<<<< HEAD
         # 保持连接
         while True:
             # 接收消息（主要是保持连接活跃）
@@ -218,19 +217,6 @@
         print(f"WebSocket error: {e}")
         await manager.disconnect(websocket, task_id)
 
-=======
-        # 初始化AI模型配置到数据库
-        db = next(get_db())
-        try:
-            models = model_initializer.initialize_models(db)
-            print(f"✓ 已初始化 {len(models)} 个AI模型")
-        except Exception as e:
-            print(f"✗ AI模型初始化失败: {e}")
-        finally:
-            db.close()
-
-# 设置启动事件
-setup_startup_event(app)
 
 def setup_routes(app: FastAPI):
     """设置所有路由"""
@@ -259,25 +245,9 @@
     
     # 注册运营数据统计相关路由
     app.include_router(analytics_view.router, tags=["运营数据统计"])
->>>>>>> c7ffad32
-
-@app.get("/api/tasks/{task_id}/logs/history")
-def get_task_logs(task_id: int, db: Session = Depends(get_db)):
-    """获取任务的历史日志"""
-    from app.models import TaskLog
-    logs = db.query(TaskLog).filter(TaskLog.task_id == task_id).order_by(TaskLog.timestamp).all()
-    return [
-        {
-            "timestamp": log.timestamp.isoformat() if log.timestamp else None,
-            "level": log.level,
-            "module": log.module,
-            "stage": log.stage,
-            "message": log.message,
-            "progress": log.progress,
-            "extra_data": log.extra_data
-        }
-        for log in logs
-    ]
+
+# 设置路由
+setup_routes(app)
 
 
 if __name__ == "__main__":
