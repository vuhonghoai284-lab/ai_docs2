"""
AI输出相关的DTO
"""
<<<<<<< HEAD
from pydantic import BaseModel
from typing import Optional, Dict, Any
=======
from pydantic import BaseModel, ConfigDict
from typing import Optional, Dict, Any, Union, List
>>>>>>> c7ffad32
from datetime import datetime


class AIOutputResponse(BaseModel):
    """AI输出响应"""
    id: int
    task_id: int
    operation_type: str
    section_title: Optional[str] = None
    section_index: Optional[int] = None
    input_text: str
    raw_output: str
    parsed_output: Optional[Union[Dict[str, Any], List[Any]]] = None  # 支持字典和列表两种类型
    status: str
    error_message: Optional[str] = None
    tokens_used: Optional[int] = None
    processing_time: Optional[float] = None
    created_at: datetime
    
    class Config:
        from_attributes = True<|MERGE_RESOLUTION|>--- conflicted
+++ resolved
@@ -1,13 +1,8 @@
 """
 AI输出相关的DTO
 """
-<<<<<<< HEAD
-from pydantic import BaseModel
-from typing import Optional, Dict, Any
-=======
 from pydantic import BaseModel, ConfigDict
 from typing import Optional, Dict, Any, Union, List
->>>>>>> c7ffad32
 from datetime import datetime
 
 
