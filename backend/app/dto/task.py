"""
任务相关的DTO（数据传输对象）
"""
from pydantic import BaseModel
from typing import Optional, List
from datetime import datetime


class TaskCreate(BaseModel):
    """创建任务请求"""
    title: Optional[str] = None
    model_index: Optional[int] = None
    

class TaskResponse(BaseModel):
    """任务响应"""
    id: int
    title: str
    file_name: str
    file_size: int
    file_type: str
    status: str
    progress: float
    issue_count: Optional[int] = None
    model_label: Optional[str] = None
    document_chars: Optional[int] = None
    processing_time: Optional[float] = None
    created_at: datetime
    completed_at: Optional[datetime] = None
    error_message: Optional[str] = None
<<<<<<< HEAD
    
    class Config:
        from_attributes = True
=======
    user_id: Optional[int] = None
    file_id: Optional[int] = None
    ai_model_id: Optional[int] = None
    created_by_name: Optional[str] = None
    created_by_type: Optional[str] = None
    
    model_config = ConfigDict(from_attributes=True, protected_namespaces=())
    
    @classmethod
    def from_task_with_relations(cls, task, file_info=None, ai_model=None, user_info=None, issue_count: int = 0, processed_issues: int = 0):
        """从Task模型及其关联对象构建响应"""
        # 确定创建人名称和类型
        created_by_name = None
        created_by_type = None
        
        if user_info:
            created_by_name = user_info.display_name or user_info.uid
            if user_info.is_system_admin:
                created_by_type = 'system_admin'
            elif user_info.is_admin:
                created_by_type = 'admin'
            else:
                created_by_type = 'normal_user'
        
        return cls(
            id=task.id,
            title=task.title,
            file_name=file_info.original_name if file_info else 'Unknown',
            file_size=file_info.file_size if file_info else 0,
            file_type=file_info.file_type if file_info else 'unknown',
            status=task.status,
            progress=task.progress,
            issue_count=issue_count,
            processed_issues=processed_issues,
            ai_model_label=ai_model.label if ai_model else 'Unknown',
            document_chars=file_info.document_chars if file_info else None,
            processing_time=task.processing_time,
            created_at=task.created_at,
            completed_at=task.completed_at,
            error_message=task.error_message,
            user_id=task.user_id,
            file_id=task.file_id,
            ai_model_id=task.model_id,
            created_by_name=created_by_name,
            created_by_type=created_by_type
        )
>>>>>>> c7ffad32
        

class TaskDetail(BaseModel):
    """任务详情"""
    task: TaskResponse
    issues: List['IssueResponse']
    
    class Config:
        from_attributes = True


from app.dto.issue import IssueResponse
TaskDetail.model_rebuild()<|MERGE_RESOLUTION|>--- conflicted
+++ resolved
@@ -28,11 +28,6 @@
     created_at: datetime
     completed_at: Optional[datetime] = None
     error_message: Optional[str] = None
-<<<<<<< HEAD
-    
-    class Config:
-        from_attributes = True
-=======
     user_id: Optional[int] = None
     file_id: Optional[int] = None
     ai_model_id: Optional[int] = None
@@ -79,7 +74,6 @@
             created_by_name=created_by_name,
             created_by_type=created_by_type
         )
->>>>>>> c7ffad32
         
 
 class TaskDetail(BaseModel):
