"""
任务业务逻辑层
"""
import os
from typing import List, Optional
from sqlalchemy.orm import Session
from fastapi import UploadFile, HTTPException
import asyncio

from app.repositories.task import TaskRepository
from app.repositories.issue import IssueRepository
from app.repositories.ai_output import AIOutputRepository
<<<<<<< HEAD
=======
from app.repositories.file_info import FileInfoRepository
from app.repositories.ai_model import AIModelRepository
from app.repositories.user import UserRepository
>>>>>>> c7ffad32
from app.dto.task import TaskResponse, TaskDetail
from app.dto.issue import IssueResponse
from app.core.config import settings
from datetime import datetime


class TaskService:
    """任务服务"""
    
    def __init__(self, db: Session):
        self.db = db
        self.task_repo = TaskRepository(db)
        self.issue_repo = IssueRepository(db)
        self.ai_output_repo = AIOutputRepository(db)
<<<<<<< HEAD
=======
        self.file_repo = FileInfoRepository(db)
        self.model_repo = AIModelRepository(db)
        self.user_repo = UserRepository(db)
        self.settings = get_settings()
>>>>>>> c7ffad32
    
    async def create_task(self, file: UploadFile, title: Optional[str] = None, model_index: Optional[int] = None) -> TaskResponse:
        """创建任务"""
        # 验证文件
        file_settings = settings.file_settings
        allowed_exts = ['.' + ext for ext in file_settings.get('allowed_extensions', ['pdf', 'docx', 'md'])]
        file_ext = os.path.splitext(file.filename)[1].lower()
        if file_ext not in allowed_exts:
            raise HTTPException(400, f"不支持的文件类型: {file_ext}")
        
        # 读取文件内容
        content = await file.read()
        file_size = len(content)
        max_size = file_settings.get('max_file_size', 10485760)
        if file_size > max_size:
            raise HTTPException(400, f"文件大小超过限制: {file_size / 1024 / 1024:.2f}MB")
        
        # 保存文件
        file_name = file.filename
        upload_dir = settings.upload_dir
        os.makedirs(upload_dir, exist_ok=True)
        file_path = os.path.join(upload_dir, f"{datetime.now().timestamp()}_{file_name}")
        
        with open(file_path, 'wb') as f:
            f.write(content)
        
        # 获取模型信息
        if model_index is None:
            model_index = settings.default_model_index
        
        models = settings.ai_models
        model_label = models[model_index].get('label', f'Model {model_index}') if model_index < len(models) else 'Unknown'
        
        # 创建任务记录
        task = self.task_repo.create(
            title=title or os.path.splitext(file_name)[0],
            file_name=file_name,
            file_path=file_path,
            file_size=file_size,
            file_type=file_ext[1:],
            status='pending',
            progress=0,
            model_index=model_index,
            model_label=model_label
        )
        
        # 异步处理任务
        from app.services.task_processor import TaskProcessor
        processor = TaskProcessor(self.db)
        asyncio.create_task(processor.process_task(task.id))
        
<<<<<<< HEAD
        return TaskResponse.from_orm(task)
=======
        # 获取关联数据构建响应
        file_info = self.file_repo.get_by_id(task.file_id) if task.file_id else None
        ai_model = self.model_repo.get_by_id(task.model_id) if task.model_id else None
        user_info = self.user_repo.get_by_id(task.user_id) if task.user_id else None
        issue_count = self.task_repo.count_issues(task.id)
        processed_issues = self.task_repo.count_processed_issues(task.id)
        return TaskResponse.from_task_with_relations(task, file_info, ai_model, user_info, issue_count, processed_issues)
>>>>>>> c7ffad32
    
    def get_all_tasks(self) -> List[TaskResponse]:
        """获取所有任务"""
        tasks = self.task_repo.get_all()
        result = []
        for task in tasks:
<<<<<<< HEAD
            task_resp = TaskResponse.from_orm(task)
            task_resp.issue_count = self.task_repo.count_issues(task.id)
=======
            file_info = self.file_repo.get_by_id(task.file_id) if task.file_id else None
            ai_model = self.model_repo.get_by_id(task.model_id) if task.model_id else None
            user_info = self.user_repo.get_by_id(task.user_id) if task.user_id else None
            issue_count = self.task_repo.count_issues(task.id)
            processed_issues = self.task_repo.count_processed_issues(task.id)
            task_resp = TaskResponse.from_task_with_relations(task, file_info, ai_model, user_info, issue_count, processed_issues)
            result.append(task_resp)
        return result
    
    def get_all(self) -> List[TaskResponse]:
        """获取所有任务（基础接口方法）"""
        return self.get_all_tasks()
    
    def get_user_tasks(self, user_id: int) -> List[TaskResponse]:
        """获取指定用户的任务"""
        tasks = self.task_repo.get_by_user_id(user_id)
        result = []
        for task in tasks:
            file_info = self.file_repo.get_by_id(task.file_id) if task.file_id else None
            ai_model = self.model_repo.get_by_id(task.model_id) if task.model_id else None
            user_info = self.user_repo.get_by_id(task.user_id) if task.user_id else None
            issue_count = self.task_repo.count_issues(task.id)
            processed_issues = self.task_repo.count_processed_issues(task.id)
            task_resp = TaskResponse.from_task_with_relations(task, file_info, ai_model, user_info, issue_count, processed_issues)
>>>>>>> c7ffad32
            result.append(task_resp)
        return result
    
    def get_task_detail(self, task_id: int) -> TaskDetail:
        """获取任务详情"""
        print(f"🔍 正在查找任务: {task_id}")
        task = self.task_repo.get_by_id(task_id)
        print(f"🔍 找到任务: {task}")
        if not task:
            print(f"❌ 任务 {task_id} 不存在")
            raise HTTPException(404, "任务不存在")
        
        issues = self.issue_repo.get_by_task_id(task_id)
        
<<<<<<< HEAD
        task_resp = TaskResponse.from_orm(task)
        task_resp.issue_count = len(issues)
=======
        file_info = self.file_repo.get_by_id(task.file_id) if task.file_id else None
        ai_model = self.model_repo.get_by_id(task.model_id) if task.model_id else None
        user_info = self.user_repo.get_by_id(task.user_id) if task.user_id else None
        processed_issues = self.task_repo.count_processed_issues(task_id)
        task_resp = TaskResponse.from_task_with_relations(task, file_info, ai_model, user_info, len(issues), processed_issues)
>>>>>>> c7ffad32
        
        return TaskDetail(
            task=task_resp,
            issues=[IssueResponse.from_orm(issue) for issue in issues]
        )
    
    def delete_task(self, task_id: int) -> bool:
        """删除任务"""
        task = self.task_repo.get_by_id(task_id)
        if not task:
            raise HTTPException(404, "任务不存在")
        
<<<<<<< HEAD
        # 删除文件
        if os.path.exists(task.file_path):
            os.remove(task.file_path)
        
        return self.task_repo.delete(task_id)
=======
        # 获取关联的文件信息（在删除任务之前）
        file_info = None
        if hasattr(task, 'file_id') and task.file_id:
            file_info = self.file_repo.get_by_id(task.file_id)
        
        # 先删除任务（这会删除相关的问题和AI输出）
        task_deleted = self.task_repo.delete(task_id)
        
        # 如果任务删除成功且有关联文件，检查是否可以删除文件
        if task_deleted and file_info:
            # 检查是否还有其他任务使用这个文件
            from app.models import Task
            other_tasks_count = self.db.query(Task).filter(Task.file_id == file_info.id).count()
            
            # 如果没有其他任务使用这个文件，则删除文件
            if other_tasks_count == 0:
                if os.path.exists(file_info.file_path):
                    os.remove(file_info.file_path)
                self.file_repo.delete(file_info.id)
        
        return task_deleted
    
    def create(self, **kwargs) -> TaskResponse:
        """创建任务实体（同步版本）"""
        # 这里实现同步的创建逻辑，不过不常用
        raise NotImplementedError("请使用 create_task 方法")
    
    def get_by_id(self, entity_id: int) -> Optional[TaskResponse]:
        """根据ID获取任务"""
        task = self.task_repo.get_by_id(entity_id)
        if not task:
            return None
        
        file_info = self.file_repo.get_by_id(task.file_id) if task.file_id else None
        ai_model = self.model_repo.get_by_id(task.model_id) if task.model_id else None
        user_info = self.user_repo.get_by_id(task.user_id) if task.user_id else None
        issue_count = self.task_repo.count_issues(task.id)
        processed_issues = self.task_repo.count_processed_issues(task.id)
        return TaskResponse.from_task_with_relations(task, file_info, ai_model, user_info, issue_count, processed_issues)
    
    def update(self, entity_id: int, **kwargs) -> Optional[TaskResponse]:
        """更新任务"""
        updated_task = self.task_repo.update(entity_id, **kwargs)
        if not updated_task:
            return None
        
        file_info = self.file_repo.get_by_id(updated_task.file_id) if updated_task.file_id else None
        ai_model = self.model_repo.get_by_id(updated_task.model_id) if updated_task.model_id else None
        user_info = self.user_repo.get_by_id(updated_task.user_id) if updated_task.user_id else None
        issue_count = self.task_repo.count_issues(updated_task.id)
        processed_issues = self.task_repo.count_processed_issues(updated_task.id)
        return TaskResponse.from_task_with_relations(updated_task, file_info, ai_model, user_info, issue_count, processed_issues)
>>>>>>> c7ffad32
<|MERGE_RESOLUTION|>--- conflicted
+++ resolved
@@ -10,12 +10,9 @@
 from app.repositories.task import TaskRepository
 from app.repositories.issue import IssueRepository
 from app.repositories.ai_output import AIOutputRepository
-<<<<<<< HEAD
-=======
 from app.repositories.file_info import FileInfoRepository
 from app.repositories.ai_model import AIModelRepository
 from app.repositories.user import UserRepository
->>>>>>> c7ffad32
 from app.dto.task import TaskResponse, TaskDetail
 from app.dto.issue import IssueResponse
 from app.core.config import settings
@@ -30,13 +27,10 @@
         self.task_repo = TaskRepository(db)
         self.issue_repo = IssueRepository(db)
         self.ai_output_repo = AIOutputRepository(db)
-<<<<<<< HEAD
-=======
         self.file_repo = FileInfoRepository(db)
         self.model_repo = AIModelRepository(db)
         self.user_repo = UserRepository(db)
         self.settings = get_settings()
->>>>>>> c7ffad32
     
     async def create_task(self, file: UploadFile, title: Optional[str] = None, model_index: Optional[int] = None) -> TaskResponse:
         """创建任务"""
@@ -88,9 +82,6 @@
         processor = TaskProcessor(self.db)
         asyncio.create_task(processor.process_task(task.id))
         
-<<<<<<< HEAD
-        return TaskResponse.from_orm(task)
-=======
         # 获取关联数据构建响应
         file_info = self.file_repo.get_by_id(task.file_id) if task.file_id else None
         ai_model = self.model_repo.get_by_id(task.model_id) if task.model_id else None
@@ -98,17 +89,12 @@
         issue_count = self.task_repo.count_issues(task.id)
         processed_issues = self.task_repo.count_processed_issues(task.id)
         return TaskResponse.from_task_with_relations(task, file_info, ai_model, user_info, issue_count, processed_issues)
->>>>>>> c7ffad32
     
     def get_all_tasks(self) -> List[TaskResponse]:
         """获取所有任务"""
         tasks = self.task_repo.get_all()
         result = []
         for task in tasks:
-<<<<<<< HEAD
-            task_resp = TaskResponse.from_orm(task)
-            task_resp.issue_count = self.task_repo.count_issues(task.id)
-=======
             file_info = self.file_repo.get_by_id(task.file_id) if task.file_id else None
             ai_model = self.model_repo.get_by_id(task.model_id) if task.model_id else None
             user_info = self.user_repo.get_by_id(task.user_id) if task.user_id else None
@@ -133,7 +119,6 @@
             issue_count = self.task_repo.count_issues(task.id)
             processed_issues = self.task_repo.count_processed_issues(task.id)
             task_resp = TaskResponse.from_task_with_relations(task, file_info, ai_model, user_info, issue_count, processed_issues)
->>>>>>> c7ffad32
             result.append(task_resp)
         return result
     
@@ -148,16 +133,11 @@
         
         issues = self.issue_repo.get_by_task_id(task_id)
         
-<<<<<<< HEAD
-        task_resp = TaskResponse.from_orm(task)
-        task_resp.issue_count = len(issues)
-=======
         file_info = self.file_repo.get_by_id(task.file_id) if task.file_id else None
         ai_model = self.model_repo.get_by_id(task.model_id) if task.model_id else None
         user_info = self.user_repo.get_by_id(task.user_id) if task.user_id else None
         processed_issues = self.task_repo.count_processed_issues(task_id)
         task_resp = TaskResponse.from_task_with_relations(task, file_info, ai_model, user_info, len(issues), processed_issues)
->>>>>>> c7ffad32
         
         return TaskDetail(
             task=task_resp,
@@ -170,17 +150,9 @@
         if not task:
             raise HTTPException(404, "任务不存在")
         
-<<<<<<< HEAD
         # 删除文件
         if os.path.exists(task.file_path):
             os.remove(task.file_path)
-        
-        return self.task_repo.delete(task_id)
-=======
-        # 获取关联的文件信息（在删除任务之前）
-        file_info = None
-        if hasattr(task, 'file_id') and task.file_id:
-            file_info = self.file_repo.get_by_id(task.file_id)
         
         # 先删除任务（这会删除相关的问题和AI输出）
         task_deleted = self.task_repo.delete(task_id)
@@ -228,5 +200,4 @@
         user_info = self.user_repo.get_by_id(updated_task.user_id) if updated_task.user_id else None
         issue_count = self.task_repo.count_issues(updated_task.id)
         processed_issues = self.task_repo.count_processed_issues(updated_task.id)
-        return TaskResponse.from_task_with_relations(updated_task, file_info, ai_model, user_info, issue_count, processed_issues)
->>>>>>> c7ffad32
+        return TaskResponse.from_task_with_relations(updated_task, file_info, ai_model, user_info, issue_count, processed_issues)