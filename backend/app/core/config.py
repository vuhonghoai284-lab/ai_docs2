"""
应用配置管理
"""
import os
import yaml
from typing import Dict, Any, List, Optional
from pathlib import Path


class Settings:
    """应用配置类"""
    
    def __init__(self, config_file: Optional[str] = None):
        # 支持通过环境变量或参数指定配置文件
        if config_file:
            self.config_file = config_file
        else:
            # 检查环境变量
            env_mode = os.getenv('APP_MODE', 'production')
            if env_mode == 'test':
                self.config_file = "config.test.yaml"
            else:
                self.config_file = os.getenv('CONFIG_FILE', 'config.yaml')
        
        self.config = self._load_config()
        self._test_mode = self.config.get('test_mode', False)
        
    def _load_config(self) -> Dict[str, Any]:
        """加载配置文件"""
        config_path = Path(self.config_file)
        if not config_path.exists():
            # 如果测试配置不存在，回退到默认配置
            if self.config_file == "config.test.yaml":
                print(f"测试配置文件不存在，使用默认配置")
                self.config_file = "config.yaml"
                config_path = Path(self.config_file)
            
            if not config_path.exists():
                raise FileNotFoundError(f"配置文件不存在: {self.config_file}")
            
        print(f"加载配置文件: {self.config_file}")
        with open(config_path, 'r', encoding='utf-8') as f:
            config = yaml.safe_load(f)
            
        # 处理环境变量替换
        self._replace_env_vars(config)
        return config
    
    def _replace_env_vars(self, config: Any) -> None:
        """递归替换配置中的环境变量"""
        if isinstance(config, dict):
            for key, value in config.items():
                if isinstance(value, str) and value.startswith('${') and value.endswith('}'):
                    env_var = value[2:-1]
<<<<<<< HEAD
                    config[key] = os.getenv(env_var, value)
=======
                    default_value = self._get_default_value(env_var, value)
                    env_value = os.getenv(env_var, default_value)
                    print(f"🔄 环境变量替换: {key}={value} -> {env_var}={env_value}")
                    config[key] = env_value
>>>>>>> c7ffad32
                elif isinstance(value, (dict, list)):
                    self._replace_env_vars(value)
        elif isinstance(config, list):
            for item in config:
                if isinstance(item, (dict, list)):
                    self._replace_env_vars(item)
    
    @property
    def is_test_mode(self) -> bool:
        """是否为测试模式"""
        return self._test_mode
    
    @property
    def database_url(self) -> str:
        """数据库连接URL"""
        db_config = self.config.get('database', {})
        
        # 兼容旧配置格式（直接为字符串）
        if isinstance(db_config, str):
            db_path = db_config
            if not db_path.startswith('sqlite://'):
                db_path = f'sqlite:///{db_path}'
            return db_path
        
        # 新配置格式（字典）
        db_type = db_config.get('type', 'sqlite').lower()
        
        if db_type == 'mysql':
            mysql_config = db_config.get('mysql', {})
            host = mysql_config.get('host', 'localhost')
            port = mysql_config.get('port', 3306)
            username = mysql_config.get('username', 'root')
            password = mysql_config.get('password', '')
            database = mysql_config.get('database', 'ai_doc_test')
            charset = mysql_config.get('charset', 'utf8mb4')
            
            return f"mysql+pymysql://{username}:{password}@{host}:{port}/{database}?charset={charset}"
        else:
            # 默认使用SQLite
            sqlite_config = db_config.get('sqlite', {})
            db_path = sqlite_config.get('path', './data/app.db')
            if not db_path.startswith('sqlite://'):
                db_path = f'sqlite:///{db_path}'
            return db_path
    
    @property
    def database_config(self) -> Dict[str, Any]:
        """获取数据库配置"""
        return self.config.get('database', {})
    
    @property
    def database_type(self) -> str:
        """获取数据库类型"""
        db_config = self.config.get('database', {})
        if isinstance(db_config, str):
            return 'sqlite'
        return db_config.get('type', 'sqlite').lower()
    
    @property
    def upload_dir(self) -> str:
        """文件上传目录"""
        dirs = self.config.get('directories', {})
        return dirs.get('upload_dir', './data/uploads')
    
    @property
    def data_dir(self) -> str:
        """数据目录"""
        dirs = self.config.get('directories', {})
        return dirs.get('data_dir', './data')
    
    @property
    def ai_models(self) -> List[Dict[str, Any]]:
        """AI模型配置"""
        return self.config.get('ai_models', {}).get('models', [])
    
    @property
    def default_model_index(self) -> int:
        """默认模型索引"""
        return self.config.get('ai_models', {}).get('default_index', 0)
    
    @property
    def file_settings(self) -> Dict[str, Any]:
        """文件设置"""
        return self.config.get('file_settings', {})
    
    @property
    def cors_origins(self) -> List[str]:
        """CORS允许的源"""
        cors_config = self.config.get('cors', {})
        if cors_config.get('enabled', True):
            return cors_config.get('origins', [
                "http://localhost:3000", 
                "http://localhost:5173", 
                "http://127.0.0.1:3000", 
                "http://127.0.0.1:5173"
            ])
        return []
    
    @property
    def test_data_config(self) -> Dict[str, Any]:
        """测试数据配置（仅测试模式下使用）"""
        return self.config.get('test_data', {})
    
    @property
    def server_config(self) -> Dict[str, Any]:
        """服务器配置"""
        return self.config.get('server', {
            'host': '0.0.0.0',
            'port': 8080,
            'debug': False,
            'reload': False
        })
    
<<<<<<< HEAD
=======
    @property
    def third_party_auth_config(self) -> Dict[str, Any]:
        """第三方登录配置"""
        return self.config.get('third_party_auth', {})
    
    @property
    def jwt_config(self) -> Dict[str, Any]:
        """JWT配置"""
        return self.config.get('jwt', {
            'secret_key': 'ai_doc_test_secret_key',
            'algorithm': 'HS256',
            'access_token_expire_minutes': 30
        })
    
    @property
    def task_processing_config(self) -> Dict[str, Any]:
        """任务处理配置"""
        return self.config.get('task_processing', {})
    
    @property
    def section_merge_config(self) -> Dict[str, Any]:
        """章节合并配置"""
        task_config = self.task_processing_config
        return task_config.get('section_merge', {
            'enabled': True,
            'max_chars': 5000,
            'min_chars': 100,
            'preserve_structure': True
        })
    
>>>>>>> c7ffad32
    def reload(self, config_file: Optional[str] = None):
        """重新加载配置"""
        if config_file:
            self.config_file = config_file
        self.config = self._load_config()
        self._test_mode = self.config.get('test_mode', False)


# 全局配置实例（延迟初始化）
settings: Optional[Settings] = None

def get_settings() -> Settings:
    """获取配置实例"""
    global settings
    if settings is None:
        settings = Settings()
    return settings

def init_settings(config_file: Optional[str] = None) -> Settings:
    """初始化配置"""
    global settings
    settings = Settings(config_file)
    return settings<|MERGE_RESOLUTION|>--- conflicted
+++ resolved
@@ -52,14 +52,10 @@
             for key, value in config.items():
                 if isinstance(value, str) and value.startswith('${') and value.endswith('}'):
                     env_var = value[2:-1]
-<<<<<<< HEAD
-                    config[key] = os.getenv(env_var, value)
-=======
                     default_value = self._get_default_value(env_var, value)
                     env_value = os.getenv(env_var, default_value)
                     print(f"🔄 环境变量替换: {key}={value} -> {env_var}={env_value}")
                     config[key] = env_value
->>>>>>> c7ffad32
                 elif isinstance(value, (dict, list)):
                     self._replace_env_vars(value)
         elif isinstance(config, list):
@@ -173,8 +169,6 @@
             'reload': False
         })
     
-<<<<<<< HEAD
-=======
     @property
     def third_party_auth_config(self) -> Dict[str, Any]:
         """第三方登录配置"""
@@ -205,7 +199,6 @@
             'preserve_structure': True
         })
     
->>>>>>> c7ffad32
     def reload(self, config_file: Optional[str] = None):
         """重新加载配置"""
         if config_file:
