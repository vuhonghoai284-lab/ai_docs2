"""
API端点测试
"""
import pytest
from fastapi.testclient import TestClient


def test_root(client: TestClient):
    """测试根路径"""
    response = client.get("/")
    assert response.status_code == 200
    assert response.json()["message"] == "AI文档测试系统后端API v2.0"


def test_get_models(client: TestClient):
    """测试获取模型列表"""
    response = client.get("/api/models")
    assert response.status_code == 200
    data = response.json()
    assert "models" in data
    assert "default_index" in data
    assert isinstance(data["models"], list)


def test_create_task(client: TestClient, sample_file):
    """测试创建任务"""
    filename, content, content_type = sample_file
    files = {"file": (filename, content, content_type)}
    data = {"title": "Test Task", "model_index": 0}
    
<<<<<<< HEAD
    response = client.post("/api/tasks", files=files, data=data)
=======
    response = client.post("/api/tasks/", files=files, data=data, headers=auth_headers)
>>>>>>> c7ffad32
    assert response.status_code == 200
    task = response.json()
    assert task["title"] == "Test Task"
    assert task["file_name"] == filename
    assert task["status"] == "pending"
    return task["id"]


def test_get_tasks(client: TestClient):
    """测试获取任务列表"""
<<<<<<< HEAD
    response = client.get("/api/tasks")
=======
    response = client.get("/api/tasks/", headers=auth_headers)
>>>>>>> c7ffad32
    assert response.status_code == 200
    tasks = response.json()
    assert isinstance(tasks, list)


def test_get_task_detail(client: TestClient, sample_file):
    """测试获取任务详情"""
    # 先创建一个任务
    filename, content, content_type = sample_file
    files = {"file": (filename, content, content_type)}
<<<<<<< HEAD
    create_response = client.post("/api/tasks", files=files)
=======
    create_response = client.post("/api/tasks/", files=files, headers=auth_headers)
>>>>>>> c7ffad32
    task_id = create_response.json()["id"]
    
    # 获取任务详情
    response = client.get(f"/api/tasks/{task_id}")
    assert response.status_code == 200
    detail = response.json()
    assert "task" in detail
    assert "issues" in detail
    assert detail["task"]["id"] == task_id


def test_submit_feedback(client: TestClient):
    """测试提交问题反馈"""
    # 这个测试需要先有问题数据，这里只测试API是否可调用
    feedback_data = {
        "feedback_type": "accept",
        "comment": "测试评论"
    }
    # 使用一个不存在的ID会返回404
    response = client.put("/api/issues/999/feedback", json=feedback_data)
    assert response.status_code == 404


def test_get_ai_outputs(client: TestClient, sample_file):
    """测试获取AI输出"""
    # 先创建一个任务
    filename, content, content_type = sample_file
    files = {"file": (filename, content, content_type)}
<<<<<<< HEAD
    create_response = client.post("/api/tasks", files=files)
=======
    create_response = client.post("/api/tasks/", files=files, headers=auth_headers)
>>>>>>> c7ffad32
    task_id = create_response.json()["id"]
    
    # 获取AI输出
    response = client.get(f"/api/tasks/{task_id}/ai-outputs")
    assert response.status_code == 200
    outputs = response.json()
    assert isinstance(outputs, list)


def test_delete_task(client: TestClient, sample_file):
    """测试删除任务"""
    # 先创建一个任务
    filename, content, content_type = sample_file
    files = {"file": (filename, content, content_type)}
<<<<<<< HEAD
    create_response = client.post("/api/tasks", files=files)
=======
    create_response = client.post("/api/tasks/", files=files, headers=auth_headers)
>>>>>>> c7ffad32
    task_id = create_response.json()["id"]
    
    # 删除任务
    response = client.delete(f"/api/tasks/{task_id}")
    assert response.status_code == 200
    assert response.json()["success"] == True
    
    # 验证任务已删除
    response = client.get(f"/api/tasks/{task_id}")
    assert response.status_code == 404<|MERGE_RESOLUTION|>--- conflicted
+++ resolved
@@ -28,11 +28,7 @@
     files = {"file": (filename, content, content_type)}
     data = {"title": "Test Task", "model_index": 0}
     
-<<<<<<< HEAD
-    response = client.post("/api/tasks", files=files, data=data)
-=======
     response = client.post("/api/tasks/", files=files, data=data, headers=auth_headers)
->>>>>>> c7ffad32
     assert response.status_code == 200
     task = response.json()
     assert task["title"] == "Test Task"
@@ -43,11 +39,7 @@
 
 def test_get_tasks(client: TestClient):
     """测试获取任务列表"""
-<<<<<<< HEAD
-    response = client.get("/api/tasks")
-=======
     response = client.get("/api/tasks/", headers=auth_headers)
->>>>>>> c7ffad32
     assert response.status_code == 200
     tasks = response.json()
     assert isinstance(tasks, list)
@@ -58,11 +50,7 @@
     # 先创建一个任务
     filename, content, content_type = sample_file
     files = {"file": (filename, content, content_type)}
-<<<<<<< HEAD
-    create_response = client.post("/api/tasks", files=files)
-=======
     create_response = client.post("/api/tasks/", files=files, headers=auth_headers)
->>>>>>> c7ffad32
     task_id = create_response.json()["id"]
     
     # 获取任务详情
@@ -91,11 +79,7 @@
     # 先创建一个任务
     filename, content, content_type = sample_file
     files = {"file": (filename, content, content_type)}
-<<<<<<< HEAD
-    create_response = client.post("/api/tasks", files=files)
-=======
     create_response = client.post("/api/tasks/", files=files, headers=auth_headers)
->>>>>>> c7ffad32
     task_id = create_response.json()["id"]
     
     # 获取AI输出
@@ -110,11 +94,7 @@
     # 先创建一个任务
     filename, content, content_type = sample_file
     files = {"file": (filename, content, content_type)}
-<<<<<<< HEAD
-    create_response = client.post("/api/tasks", files=files)
-=======
     create_response = client.post("/api/tasks/", files=files, headers=auth_headers)
->>>>>>> c7ffad32
     task_id = create_response.json()["id"]
     
     # 删除任务
